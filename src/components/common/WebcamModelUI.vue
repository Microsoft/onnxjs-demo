--- conflicted
+++ resolved
@@ -379,13 +379,7 @@
       const ctx = this.capture();      
       // run model
       await this.runModel(ctx);
-<<<<<<< HEAD
       await new Promise(resolve => requestAnimationFrame(() => resolve()));
-=======
-      for (let i = 0; i < 5; i++) {
-        await new Promise(resolve => requestAnimationFrame(() => resolve()));
-      }
->>>>>>> 6b782dcb
     }
   }
 
